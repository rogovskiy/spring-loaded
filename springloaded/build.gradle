apply plugin: 'maven'

<<<<<<< HEAD
group = "org.springframework"
=======
group = "org.springsource.loaded"
//version = '1.1.5.RELEASE'
version = '1.2.0.BUILD-SNAPSHOT'
>>>>>>> b9c7cdf4
jar.baseName = 'springloaded'


task writeNewPom << {
  pom {
    project  {
      inceptionYear '2013'
      licenses {
        license {
          name 'The Apache Software License, Version 2.0'
		  url 'http://www.apache.org/licenses/LICENSE-2.0.txt'
          distribution 'repo'
        }
      }
    }
  }.writeTo("$buildDir/springloaded.pom");
}

compileJava {
	options.debug = true
}

configurations {
	testCompileOnly
}

task wrapper(type: Wrapper) {
	gradleVersion = '1.8'
}

dependencies {
	tools 'com.googlecode.jarjar:jarjar:1.3'

/*
	compile 'asm:asm:3.2'
	compile 'asm:asm-tree:3.2'
*/
	compile 'org.ow2.asm:asm:5.0_BETA'
	compile 'org.ow2.asm:asm-tree:5.0_BETA'

	testCompile 'junit:junit:4.11'
	
	testCompileOnly files("../testdata-groovy/groovy-all-1.8.6.jar")
	testCompileOnly project(':testdata')
	testCompileOnly project(':testdata-aspectj')
	testCompileOnly project(':testdata-groovy')
	testCompileOnly project(':testdata-java8')
	testCompileOnly project(':testdata-plugin')
	testCompileOnly project(':testdata-subloader')
	testCompileOnly project(':testdata-superloader')
}

sourceSets {  
    test {  
        compileClasspath += configurations.testCompileOnly  
    }  
}  

test {
	jvmArgs "-noverify"
	ignoreFailures true
	systemProperties["springloaded.tests.useGradleBuildDir"] = true
	systemProperties["springloaded.tests.generatedTests"] = System.getProperty("generatedTests", "false")
}

// org.springsource.loaded-VERSION.jar
jar {
    from 'LICENSES/LICENSE'
    baseName = 'org.springsource.loaded'
}

// org.springsource.loaded-VERSION-sources.jar
task sourcesJar(type: Jar, dependsOn:classes) {     
    baseName = 'org.springsource.loaded'
	classifier = 'sources'     
	from sourceSets.main.allSource 
}

task agentSourcesJar(type: Jar, dependsOn:classes) {
    baseName = 'springloaded'
    classifier = 'sources'
    from sourceSets.main.allSource
}

//task agentjar(type: Jar, dependsOn: [jar,writeNewPom]) {
task agentjar(type: Jar, dependsOn: jar) {
    manifest {
        from('src/main/java/META-INF/MANIFEST.MF') {
            eachEntry { details ->
		        if (details.key == 'Specification-Version' ||
                    details.key == 'Implementation-Version') {
                    details.value = version;
                }
            }
        }
    }

    inputs.files jar.archivePath
    baseName = 'springloaded'
	
    doLast {
        project.ant {
            taskdef name: "jarjar", classname: "com.tonicsystems.jarjar.JarJarTask", classpath: configurations.tools.asPath
            jarjar(jarfile: archivePath, manifest: "$temporaryDir/MANIFEST.MF") {
                zipfileset(src: jar.archivePath)
                configurations.compile.files.each { jarjarFile ->
                    zipfileset(src: jarjarFile)
                }
                rule pattern: "org.objectweb.asm.**", result: "sl.org.objectweb.asm.@1"
            }
        }
    }
}

task javadocJar(type: Jar) {
    classifier="javadoc"
    from javadoc
}

// add the jars as artifacts
artifacts {      
	archives sourcesJar      
	archives agentjar
	archives javadocJar
	archives agentSourcesJar      
}

configurations.archives.artifacts.removeAll(
  configurations.archives.allArtifacts.findAll { it.file.toString().indexOf("org.springsource.loaded")!=-1}
)<|MERGE_RESOLUTION|>--- conflicted
+++ resolved
@@ -1,12 +1,6 @@
 apply plugin: 'maven'
 
-<<<<<<< HEAD
 group = "org.springframework"
-=======
-group = "org.springsource.loaded"
-//version = '1.1.5.RELEASE'
-version = '1.2.0.BUILD-SNAPSHOT'
->>>>>>> b9c7cdf4
 jar.baseName = 'springloaded'
 
 
